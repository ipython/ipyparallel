#!/usr/bin/env python
# encoding: utf-8
"""
The IPython engine application
"""

# Copyright (c) IPython Development Team.
# Distributed under the terms of the Modified BSD License.

import json
import os
import sys
import time

import zmq

from IPython.core.profiledir import ProfileDir
from ipyparallel.apps.baseapp import (
    BaseParallelApplication,
    base_aliases,
    base_flags,
    catch_config_error,
)
from ipykernel.ipkernel import IPythonKernel as Kernel
from ipykernel.kernelapp import IPKernelApp
from jupyter_client.session import (
    Session, session_aliases, session_flags
)
from ipykernel.zmqshell import ZMQInteractiveShell

from traitlets.config.configurable import Configurable

from ipyparallel.engine.log import EnginePUBHandler
from ipyparallel.engine.engine import EngineFactory
from ipyparallel.util import disambiguate_ip_address

from ipython_genutils.py3compat import cast_bytes
from traitlets import Unicode, Dict, List, Float, Instance
from ipykernel import iostream

#-----------------------------------------------------------------------------
# Module level variables
#-----------------------------------------------------------------------------

_description = """Start an IPython engine for parallel computing.

IPython engines run in parallel and perform computations on behalf of a client
and controller. A controller needs to be started before the engines. The
engine can be configured using command line options or using a cluster
directory. Cluster directories contain config, log and security files and are
usually located in your ipython directory and named as "profile_name".
See the `profile` and `profile-dir` options for details.
"""

_examples = """
ipengine --ip=192.168.0.1 --port=1000     # connect to hub at ip and port
ipengine --log-to-file --log-level=DEBUG  # log to a file with DEBUG verbosity
"""

#-----------------------------------------------------------------------------
# MPI configuration
#-----------------------------------------------------------------------------

mpi4py_init = """from mpi4py import MPI as mpi
mpi.size = mpi.COMM_WORLD.Get_size()
mpi.rank = mpi.COMM_WORLD.Get_rank()
"""


pytrilinos_init = """from PyTrilinos import Epetra
class SimpleStruct:
pass
mpi = SimpleStruct()
mpi.rank = 0
mpi.size = 0
"""

class MPI(Configurable):
    """Configurable for MPI initialization"""
    use = Unicode('', config=True,
        help='How to enable MPI (mpi4py, pytrilinos, or empty string to disable).'
        )

    def _use_changed(self, name, old, new):
        # load default init script if it's not set
        if not self.init_script:
            self.init_script = self.default_inits.get(new, '')

    init_script = Unicode('', config=True,
        help="Initialization code for MPI")

    default_inits = Dict({'mpi4py' : mpi4py_init, 'pytrilinos':pytrilinos_init},
        config=True)


#-----------------------------------------------------------------------------
# Main application
#-----------------------------------------------------------------------------
aliases = dict(
    file = 'IPEngineApp.url_file',
    c = 'IPEngineApp.startup_command',
    s = 'IPEngineApp.startup_script',

    url = 'EngineFactory.url',
    ssh = 'EngineFactory.sshserver',
    sshkey = 'EngineFactory.sshkey',
    ip = 'EngineFactory.ip',
    transport = 'EngineFactory.transport',
    port = 'EngineFactory.regport',
    location = 'EngineFactory.location',

    timeout = 'EngineFactory.timeout',

    mpi = 'MPI.use',

)
aliases.update(base_aliases)
aliases.update(session_aliases)
flags = {}
flags.update(base_flags)
flags.update(session_flags)

class IPEngineApp(BaseParallelApplication):

    name = 'ipengine'
    description = _description
    examples = _examples
    classes = List([ZMQInteractiveShell, ProfileDir, Session, EngineFactory, Kernel, MPI])

    startup_script = Unicode(u'', config=True,
        help='specify a script to be run at startup')
    startup_command = Unicode('', config=True,
            help='specify a command to be run at startup')

    url_file = Unicode(u'', config=True,
        help="""The full location of the file containing the connection information for
        the controller. If this is not given, the file must be in the
        security directory of the cluster directory.  This location is
        resolved using the `profile` or `profile_dir` options.""",
        )
    wait_for_url_file = Float(5, config=True,
        help="""The maximum number of seconds to wait for url_file to exist.
        This is useful for batch-systems and shared-filesystems where the
        controller and engine are started at the same time and it
        may take a moment for the controller to write the connector files.""")

    url_file_name = Unicode(u'ipcontroller-engine.json', config=True)

    def _cluster_id_changed(self, name, old, new):
        if new:
            base = 'ipcontroller-%s' % new
        else:
            base = 'ipcontroller'
        self.url_file_name = "%s-engine.json" % base

    log_url = Unicode('', config=True,
        help="""The URL for the iploggerapp instance, for forwarding
        logging to a central location.""")
    
    # an IPKernelApp instance, used to setup listening for shell frontends
    kernel_app = Instance(IPKernelApp, allow_none=True)

    aliases = Dict(aliases)
    flags = Dict(flags)
    
    @property
    def kernel(self):
        """allow access to the Kernel object, so I look like IPKernelApp"""
        return self.engine.kernel

    def find_url_file(self):
        """Set the url file.

        Here we don't try to actually see if it exists for is valid as that
        is hadled by the connection logic.
        """
        # Find the actual controller key file
        if not self.url_file:
            self.url_file = os.path.join(
                self.profile_dir.security_dir,
                self.url_file_name
            )
    
    def load_connector_file(self):
        """load config from a JSON connector file,
        at a *lower* priority than command-line/config files.
        """
        
        self.log.info("Loading url_file %r", self.url_file)
        config = self.config
        
        with open(self.url_file) as f:
            num_tries = 0
            max_tries = 5
            d = ""
            while not d:
                try:
                    d = json.loads(f.read())
                except ValueError:
                    if num_tries > max_tries:
                        raise
                    num_tries += 1
                    time.sleep(0.5)
        
        # allow hand-override of location for disambiguation
        # and ssh-server
        if 'EngineFactory.location' not in config:
            config.EngineFactory.location = d['location']
        if 'EngineFactory.sshserver' not in config:
            config.EngineFactory.sshserver = d.get('ssh')
        
        location = config.EngineFactory.location
        
        proto, ip = d['interface'].split('://')
        ip = disambiguate_ip_address(ip, location)
        d['interface'] = '%s://%s' % (proto, ip)
        
        # DO NOT allow override of basic URLs, serialization, or key
        # JSON file takes top priority there
        config.Session.key = cast_bytes(d['key'])
        config.Session.signature_scheme = d['signature_scheme']
        
        config.EngineFactory.url = d['interface'] + ':%i' % d['registration']
        
        config.Session.packer = d['pack']
        config.Session.unpacker = d['unpack']
        
        self.log.debug("Config changed:")
        self.log.debug("%r", config)
        self.connection_info = d
    
    def bind_kernel(self, **kwargs):
        """Promote engine to listening kernel, accessible to frontends."""
        if self.kernel_app is not None:
            return
        
        self.log.info("Opening ports for direct connections as an IPython kernel")
        
        kernel = self.kernel
        
        kwargs.setdefault('config', self.config)
        kwargs.setdefault('log', self.log)
        kwargs.setdefault('profile_dir', self.profile_dir)
        kwargs.setdefault('session', self.engine.session)
        
        app = self.kernel_app = IPKernelApp(**kwargs)
        
        # allow IPKernelApp.instance():
        IPKernelApp._instance = app
        
        app.init_connection_file()
        # relevant contents of init_sockets:
        
        app.shell_port = app._bind_socket(kernel.shell_streams[0], app.shell_port)
        app.log.debug("shell ROUTER Channel on port: %i", app.shell_port)
        
<<<<<<< HEAD
        if hasattr(kernel.iopub_socket, 'socket'):
            assert(isinstance(kernel.iopub_socket, iostream.IOPubThread))
            app.iopub_port = app._bind_socket(kernel.iopub_socket.socket,
                                              app.iopub_port)
        else:
            app.iopub_port = app._bind_socket(kernel.iopub_socket,
                                              app.iopub_port)
=======
        iopub_socket = kernel.iopub_socket
        # ipykernel 4.3 iopub_socket is an IOThread wrapper:
        if hasattr(iopub_socket, 'socket'):
            iopub_socket = iopub_socket.socket
        
        app.iopub_port = app._bind_socket(iopub_socket, app.iopub_port)
>>>>>>> a2523cd7
        app.log.debug("iopub PUB Channel on port: %i", app.iopub_port)
        
        kernel.stdin_socket = self.engine.context.socket(zmq.ROUTER)
        app.stdin_port = app._bind_socket(kernel.stdin_socket, app.stdin_port)
        app.log.debug("stdin ROUTER Channel on port: %i", app.stdin_port)
        
        # start the heartbeat, and log connection info:
        
        app.init_heartbeat()
        
        app.log_connection_info()
        app.connection_dir = self.profile_dir.security_dir
        app.write_connection_file()
        
    
    def init_engine(self):
        # This is the working dir by now.
        sys.path.insert(0, '')
        config = self.config
        # print config
        self.find_url_file()
        
        # was the url manually specified?
        keys = set(self.config.EngineFactory.keys())
        keys = keys.union(set(self.config.RegistrationFactory.keys()))
        
        if self.wait_for_url_file and not os.path.exists(self.url_file):
            self.log.warn("url_file %r not found", self.url_file)
            self.log.warn("Waiting up to %.1f seconds for it to arrive.", self.wait_for_url_file)
            tic = time.time()
            while not os.path.exists(self.url_file) and (time.time()-tic < self.wait_for_url_file):
                # wait for url_file to exist, or until time limit
                time.sleep(0.1)
            
        if os.path.exists(self.url_file):
            self.load_connector_file()
        else:
            self.log.fatal("Fatal: url file never arrived: %s", self.url_file)
            self.exit(1)
        
        exec_lines = []
        for app in ('IPKernelApp', 'InteractiveShellApp'):
            if '%s.exec_lines' % app in config:
                exec_lines = config[app].exec_lines
                break
        
        exec_files = []
        for app in ('IPKernelApp', 'InteractiveShellApp'):
            if '%s.exec_files' % app in config:
                exec_files = config[app].exec_files
                break
        
        config.IPKernelApp.exec_lines = exec_lines
        config.IPKernelApp.exec_files = exec_files
        
        if self.startup_script:
            exec_files.append(self.startup_script)
        if self.startup_command:
            exec_lines.append(self.startup_command)

        # Create the underlying shell class and Engine
        # shell_class = import_item(self.master_config.Global.shell_class)
        # print self.config
        try:
            self.engine = EngineFactory(config=config, log=self.log,
                            connection_info=self.connection_info,
                        )
        except:
            self.log.error("Couldn't start the Engine", exc_info=True)
            self.exit(1)
    
    def forward_logging(self):
        if self.log_url:
            self.log.info("Forwarding logging to %s", self.log_url)
            context = self.engine.context
            lsock = context.socket(zmq.PUB)
            lsock.connect(self.log_url)
            handler = EnginePUBHandler(self.engine, lsock)
            handler.setLevel(self.log_level)
            self.log.addHandler(handler)
    
    def init_mpi(self):
        global mpi
        self.mpi = MPI(parent=self)

        mpi_import_statement = self.mpi.init_script
        if mpi_import_statement:
            try:
                self.log.info("Initializing MPI:")
                self.log.info(mpi_import_statement)
                exec(mpi_import_statement, globals())
            except:
                mpi = None
        else:
            mpi = None

    @catch_config_error
    def initialize(self, argv=None):
        super(IPEngineApp, self).initialize(argv)
        self.init_mpi()
        self.init_engine()
        self.forward_logging()
    
    def start(self):
        self.engine.start()
        try:
            self.engine.loop.start()
        except KeyboardInterrupt:
            self.log.critical("Engine Interrupted, shutting down...\n")


launch_new_instance = IPEngineApp.launch_instance


if __name__ == '__main__':
    launch_new_instance()
<|MERGE_RESOLUTION|>--- conflicted
+++ resolved
@@ -254,22 +254,12 @@
         app.shell_port = app._bind_socket(kernel.shell_streams[0], app.shell_port)
         app.log.debug("shell ROUTER Channel on port: %i", app.shell_port)
         
-<<<<<<< HEAD
-        if hasattr(kernel.iopub_socket, 'socket'):
-            assert(isinstance(kernel.iopub_socket, iostream.IOPubThread))
-            app.iopub_port = app._bind_socket(kernel.iopub_socket.socket,
-                                              app.iopub_port)
-        else:
-            app.iopub_port = app._bind_socket(kernel.iopub_socket,
-                                              app.iopub_port)
-=======
         iopub_socket = kernel.iopub_socket
         # ipykernel 4.3 iopub_socket is an IOThread wrapper:
         if hasattr(iopub_socket, 'socket'):
             iopub_socket = iopub_socket.socket
         
         app.iopub_port = app._bind_socket(iopub_socket, app.iopub_port)
->>>>>>> a2523cd7
         app.log.debug("iopub PUB Channel on port: %i", app.iopub_port)
         
         kernel.stdin_socket = self.engine.context.socket(zmq.ROUTER)
